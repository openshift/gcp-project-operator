--- conflicted
+++ resolved
@@ -102,12 +102,8 @@
 		return r.requeueOnErr(err)
 	}
 
-<<<<<<< HEAD
 	util := gcputil.NewUtil()
-	adapter, err := newReferenceAdapter(projectReference, reqLogger, r.client, gcpClient, util)
-=======
-	adapter, err := NewReferenceAdapter(projectReference, reqLogger, r.client, gcpClient)
->>>>>>> 7cd1f2e3
+	adapter, err := NewReferenceAdapter(projectReference, reqLogger, r.client, gcpClient, util)
 	if err != nil {
 		reqLogger.Error(err, "could not create ReferenceAdapter")
 		return r.requeueOnErr(err)
@@ -144,7 +140,7 @@
 	}
 
 	// If ProjectReference is in error state exit and do nothing
-	if adapter.projectReference.Status.State == gcpv1alpha1.ProjectReferenceStatusError {
+	if adapter.ProjectReference.Status.State == gcpv1alpha1.ProjectReferenceStatusError {
 		reqLogger.Info("ProjectReference CR is in an Error state")
 		return r.doNotRequeue()
 	}
@@ -161,14 +157,14 @@
 	}
 
 	// make sure we meet mimimum requirements to process request and set its state to creating or error if its not supported
-	if adapter.projectReference.Status.State == "" {
+	if adapter.ProjectReference.Status.State == "" {
 		reqLogger.Info("Checking Requirements")
 		err := adapter.CheckRequirements()
 		if err != nil {
 			// TODO: add condition here SupportedRegion = false to give more information on the error state
 			reqLogger.Error(err, "Region not supported")
-			adapter.projectReference.Status.State = gcpv1alpha1.ProjectReferenceStatusError
-			err := r.client.Status().Update(context.TODO(), adapter.projectReference)
+			adapter.ProjectReference.Status.State = gcpv1alpha1.ProjectReferenceStatusError
+			err := r.client.Status().Update(context.TODO(), adapter.ProjectReference)
 			if err != nil {
 				reqLogger.Error(err, "Error updating ProjectReference Status")
 				return r.requeueOnErr(err)
@@ -178,15 +174,15 @@
 
 		reqLogger.Info(fmt.Sprintf("Setting ProjectReferenceStatus %s", gcpv1alpha1.ProjectReferenceStatusCreating))
 		// passed requirementes check set to creating
-		adapter.projectReference.Status.State = gcpv1alpha1.ProjectReferenceStatusCreating
-		err = r.client.Status().Update(context.TODO(), adapter.projectReference)
+		adapter.ProjectReference.Status.State = gcpv1alpha1.ProjectReferenceStatusCreating
+		err = r.client.Status().Update(context.TODO(), adapter.ProjectReference)
 		if err != nil {
 			reqLogger.Error(err, "Error updating ProjectReference Status")
 			return r.requeueOnErr(err)
 		}
 	}
 
-	if adapter.projectReference.Spec.GCPProjectID == "" {
+	if adapter.ProjectReference.Spec.GCPProjectID == "" {
 		reqLogger.Info("Creating ProjectID in ProjectReference CR")
 		err := adapter.UpdateProjectID()
 		if err != nil {
